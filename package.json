--- conflicted
+++ resolved
@@ -1,10 +1,6 @@
 {
   "name": "koovdev_action",
-<<<<<<< HEAD
-  "version": "1.0.187",
-=======
   "version": "1.0.194",
->>>>>>> 78310371
   "description": "firmata action management",
   "main": "koovdev_action.js",
   "scripts": {
