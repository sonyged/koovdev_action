{
  "name": "koovdev_action",
<<<<<<< HEAD
  "version": "1.0.156",
=======
  "version": "1.0.154",
>>>>>>> c1bc5bed
  "description": "firmata action management",
  "main": "koovdev_action.js",
  "scripts": {
    "test": "./node_modules/.bin/istanbul cover ./node_modules/.bin/_mocha -- --recursive -R spec -r should",
    "posttest": "./node_modules/.bin/istanbul check-coverage && rm -rf coverage"
  },
  "author": "",
  "license": "ISC",
  "dependencies": {
    "debug": "latest",
    "firmata": "git+ssh://git@bitbucket.org/sonyged/firmata.js.git#koov",
    "koovdev_error": "file:../koovdev_error"
  },
  "devDependencies": {
    "async": "^2.0.1",
    "device_proxy": "file:../device_proxy",
    "istanbul": "latest",
    "koovdev_device": "file:../../../../app/modules/koovdev_device",
    "mocha": "latest",
    "nodeunit": "latest",
    "should": "latest"
  }
}<|MERGE_RESOLUTION|>--- conflicted
+++ resolved
@@ -1,10 +1,6 @@
 {
   "name": "koovdev_action",
-<<<<<<< HEAD
-  "version": "1.0.156",
-=======
-  "version": "1.0.154",
->>>>>>> c1bc5bed
+  "version": "1.0.157",
   "description": "firmata action management",
   "main": "koovdev_action.js",
   "scripts": {
